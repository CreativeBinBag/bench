"""Tests for the benchmark generation."""

from __future__ import annotations

import sys
from pathlib import Path
from typing import TYPE_CHECKING

import pytket

if TYPE_CHECKING:  # pragma: no cover
    import types

import pytest
from pytket.extensions.qiskit import tk_to_qiskit
from qiskit import QuantumCircuit

from mqt.bench import utils
from mqt.bench.benchmark_generator import (
    BenchmarkGenerator,
    CompilerSettings,
    QiskitSettings,
    TKETSettings,
    get_benchmark,
    qiskit_helper,
    timeout_watcher,
    tket_helper,
)
from mqt.bench.benchmarks import (
    ae,
    bv,
    dj,
    ghz,
    graphstate,
    grover,
    qaoa,
    qft,
    qftentangled,
    qnn,
    qpeexact,
    qpeinexact,
    qwalk,
<<<<<<< HEAD
    randomcircuit,
    shor,
    vqerealamprandom,
    vqesu2random,
    vqetwolocalrandom,
=======
    random,
    realamprandom,
    shor,
    su2random,
    twolocalrandom,
>>>>>>> 6502ddb3
    wstate,
)
from mqt.bench.devices import IBMProvider, OQCProvider, get_available_providers, get_provider_by_name


@pytest.fixture
def output_path() -> str:
    """Fixture to create the output path for the tests."""
    output_path = Path("./tests/test_output/")
    output_path.mkdir(parents=True, exist_ok=True)
    return str(output_path)


@pytest.fixture
def sample_filenames() -> list[str]:
    """Fixture to return a list of sample filenames."""
    return [
        "ae_indep_qiskit_10.qasm",
        "ghz_nativegates_rigetti_qiskit_opt3_54.qasm",
        "ae_indep_tket_93.qasm",
        "wstate_nativegates_rigetti_qiskit_opt0_79.qasm",
        "ae_mapped_ibm_montreal_qiskit_opt1_9.qasm",
        "ae_mapped_ibm_washington_qiskit_opt0_38.qasm",
        "ae_mapped_oqc_lucy_qiskit_opt0_5.qasm",
        "ae_mapped_ibm_washington_qiskit_opt2_88.qasm",
        "qnn_mapped_ionq_harmony_qiskit_opt3_3.qasm",
        "qnn_mapped_oqc_lucy_tket_line_2.qasm",
        "qaoa_mapped_quantinuum_h2_tket_graph_2.qasm",
        "dj_mapped_quantinuum_h2_qiskit_opt3_23.qasm",
    ]


@pytest.mark.parametrize(
    ("benchmark", "input_value", "scalable"),
    [
        (ae, 3, True),
        (bv, 3, True),
        (ghz, 2, True),
        (dj, 3, True),
        (graphstate, 3, True),
        (grover, 3, False),
        (qaoa, 3, True),
        (qft, 3, True),
        (qftentangled, 3, True),
        (qnn, 3, True),
        (qpeexact, 3, True),
        (qpeinexact, 3, True),
        (qwalk, 3, False),
<<<<<<< HEAD
        (randomcircuit, 3, True),
        (vqerealamprandom, 3, True),
        (vqesu2random, 3, True),
        (vqetwolocalrandom, 3, True),
=======
        (random, 3, True),
        (realamprandom, 3, True),
        (su2random, 3, True),
        (twolocalrandom, 3, True),
>>>>>>> 6502ddb3
        (wstate, 3, True),
        (shor, 3, False),
    ],
)
def test_quantumcircuit_indep_level(
    benchmark: types.ModuleType, input_value: int, scalable: bool, output_path: str
) -> None:
    """Test the creation of the independent level benchmarks for the benchmarks."""
    if benchmark in (grover, qwalk):
        qc = benchmark.create_circuit(input_value, ancillary_mode="noancilla")
    else:
        qc = benchmark.create_circuit(input_value)

    if scalable:
        assert qc.num_qubits == input_value
    assert benchmark.__name__.split(".")[-1] in qc.name
    res = qiskit_helper.get_indep_level(
        qc,
        input_value,
        file_precheck=False,
        return_qc=False,
        target_directory=output_path,
    )
    assert res
    res = qiskit_helper.get_indep_level(
        qc,
        input_value,
        file_precheck=True,
        return_qc=False,
        target_directory=output_path,
    )
    assert res

    res = tket_helper.get_indep_level(
        qc,
        input_value,
        file_precheck=False,
        return_qc=False,
        target_directory=output_path,
    )
    assert res
    res = tket_helper.get_indep_level(
        qc,
        input_value,
        file_precheck=True,
        return_qc=False,
        target_directory=output_path,
    )
    assert res


@pytest.mark.parametrize(
    ("benchmark", "input_value", "scalable"),
    [
        (ae, 3, True),
        (bv, 3, True),
        (ghz, 3, True),
        (dj, 3, True),
        (graphstate, 3, True),
        (grover, 3, False),
        (qaoa, 3, True),
        (qft, 3, True),
        (qftentangled, 3, True),
        (qnn, 3, True),
        (qpeexact, 3, True),
        (qpeinexact, 3, True),
        (qwalk, 3, False),
<<<<<<< HEAD
        (randomcircuit, 3, True),
        (vqerealamprandom, 3, True),
        (vqesu2random, 3, True),
        (vqetwolocalrandom, 3, True),
=======
        (random, 3, True),
        (realamprandom, 3, True),
        (su2random, 3, True),
        (twolocalrandom, 3, True),
>>>>>>> 6502ddb3
        (wstate, 3, True),
    ],
)
def test_quantumcircuit_native_and_mapped_levels(
    benchmark: types.ModuleType, input_value: int, scalable: bool, output_path: str
) -> None:
    """Test the creation of the native and mapped level benchmarks for the benchmarks."""
    if benchmark in (grover, qwalk):
        qc = benchmark.create_circuit(input_value, ancillary_mode="noancilla")
    else:
        qc = benchmark.create_circuit(input_value)

    assert isinstance(qc, QuantumCircuit)
    if scalable:
        assert qc.num_qubits == input_value

    providers = get_available_providers()
    for provider in providers:
        opt_level = 1
        res = qiskit_helper.get_native_gates_level(
            qc,
            provider,
            qc.num_qubits,
            opt_level,
            file_precheck=False,
            return_qc=False,
            target_directory=output_path,
        )
        assert res
        res = qiskit_helper.get_native_gates_level(
            qc,
            provider,
            qc.num_qubits,
            opt_level,
            file_precheck=True,
            return_qc=False,
            target_directory=output_path,
        )
        assert res

        provider.get_native_gates()
        for device in provider.get_available_devices():
            # Creating the circuit on target-dependent: mapped level qiskit
            if device.num_qubits >= qc.num_qubits:
                res = qiskit_helper.get_mapped_level(
                    qc,
                    qc.num_qubits,
                    device,
                    opt_level,
                    file_precheck=False,
                    return_qc=False,
                    target_directory=output_path,
                )
                assert res
                res = qiskit_helper.get_mapped_level(
                    qc,
                    qc.num_qubits,
                    device,
                    opt_level,
                    file_precheck=True,
                    return_qc=False,
                    target_directory=output_path,
                )
                assert res

    for provider in providers:
        res = tket_helper.get_native_gates_level(
            qc,
            provider,
            qc.num_qubits,
            file_precheck=False,
            return_qc=False,
            target_directory=output_path,
        )
        assert res
        res = tket_helper.get_native_gates_level(
            qc,
            provider,
            qc.num_qubits,
            file_precheck=True,
            return_qc=False,
            target_directory=output_path,
        )
        assert res

        for device in provider.get_available_devices():
            # Creating the circuit on target-dependent: mapped level qiskit
            if device.num_qubits >= qc.num_qubits:
                res = tket_helper.get_mapped_level(
                    qc,
                    qc.num_qubits,
                    device,
                    True,
                    file_precheck=False,
                    return_qc=False,
                    target_directory=output_path,
                )
                assert res
                res = tket_helper.get_mapped_level(
                    qc,
                    qc.num_qubits,
                    device,
                    False,
                    file_precheck=True,
                    return_qc=False,
                    target_directory=output_path,
                )
                assert res


def test_openqasm_gates() -> None:
    """Test the openqasm gates."""
    openqasm_gates = utils.get_openqasm_gates()
    num_openqasm_gates = 42
    assert len(openqasm_gates) == num_openqasm_gates


def test_bv() -> None:
    """Test the creation of the BV benchmark."""
    qc = bv.create_circuit(3)
    assert qc.depth() > 0
    assert qc.num_qubits == 3
    assert "bv" in qc.name

    qc = bv.create_circuit(3, dynamic=True)
    assert qc.depth() > 0
    assert qc.num_qubits == 3
    assert "bv" in qc.name

    with pytest.raises(ValueError, match=r"Length of hidden_string must be num_qubits - 1."):
        bv.create_circuit(3, hidden_string="wrong")


def test_dj_constant_oracle() -> None:
    """Test the creation of the DJ benchmark constant oracle."""
    qc = dj.create_circuit(5, False)
    assert qc.depth() > 0


def test_unidirectional_coupling_map() -> None:
    """Test the unidirectional coupling map for the OQC Lucy device."""
    qc = get_benchmark(
        benchmark_name="dj",
        level="mapped",
        circuit_size=3,
        compiler="tket",
        compiler_settings=CompilerSettings(tket=TKETSettings(placement="graphplacement")),
        provider_name="oqc",
        device_name="oqc_lucy",
    )
    # check that all gates in the circuit are in the coupling map
    cmap = utils.convert_cmap_to_tuple_list(OQCProvider.get_device("oqc_lucy").coupling_map)
    assert qc.valid_connectivity(arch=pytket.architecture.Architecture(cmap), directed=True)


@pytest.mark.parametrize(
    (
        "benchmark_name",
        "level",
        "circuit_size",
        "benchmark_instance_name",
        "compiler",
        "compiler_settings",
        "provider_name",
        "device_name",
    ),
    [
        (
            "dj",
            "alg",
            5,
            None,
            "qiskit",
            None,
            "",
            "",
        ),
        (
            "wstate",
            0,
            6,
            None,
            "tket",
            None,
            "",
            "",
        ),
        (
            "ghz",
            "indep",
            5,
            None,
            "qiskit",
            None,
            "",
            "",
        ),
        (
            "graphstate",
            1,
            4,
            None,
            "qiskit",
            None,
            "",
            "",
        ),
        (
            "graphstate",
            1,
            4,
            None,
            "tket",
            None,
            "",
            "",
        ),
        (
            "dj",
            "nativegates",
            5,
            None,
            "qiskit",
            CompilerSettings(qiskit=QiskitSettings(optimization_level=2)),
            "ionq",
            "",
        ),
        (
            "dj",
            "nativegates",
            5,
            None,
            "qiskit",
            CompilerSettings(qiskit=QiskitSettings(optimization_level=2)),
            "ibm",
            "",
        ),
        (
            "dj",
            "nativegates",
            5,
            None,
            "qiskit",
            CompilerSettings(qiskit=QiskitSettings(optimization_level=2)),
            "rigetti",
            "rigetti_aspen_m3",
        ),
        (
            "dj",
            "nativegates",
            5,
            None,
            "qiskit",
            CompilerSettings(qiskit=QiskitSettings(optimization_level=2)),
            "oqc",
            "oqc_lucy",
        ),
        (
            "qft",
            2,
            6,
            None,
            "qiskit",
            CompilerSettings(qiskit=QiskitSettings(optimization_level=3)),
            "ionq",
            "ionq_harmony1",
        ),
        (
            "qft",
            2,
            6,
            None,
            "qiskit",
            CompilerSettings(qiskit=QiskitSettings(optimization_level=3)),
            "ibm",
            "ibm_montreal",
        ),
        ("qft", 2, 6, None, "tket", None, "rigetti", "rigetti_aspen_m3"),
        (
            "qft",
            2,
            6,
            None,
            "tket",
            None,
            "oqc",
            "oqc_lucy",
        ),
        (
            "qpeexact",
            "mapped",
            5,
            None,
            "qiskit",
            CompilerSettings(qiskit=QiskitSettings(optimization_level=1)),
            "ibm",
            "ibm_washington",
        ),
        (
            "qpeexact",
            "mapped",
            5,
            None,
            "qiskit",
            CompilerSettings(qiskit=QiskitSettings(optimization_level=1)),
            "ibm",
            "ibm_montreal",
        ),
        (
            "qpeexact",
            "mapped",
            5,
            None,
            "qiskit",
            CompilerSettings(qiskit=QiskitSettings(optimization_level=1)),
            "rigetti",
            "rigetti_aspen_m3",
        ),
        (
            "qpeexact",
            "mapped",
            5,
            None,
            "qiskit",
            CompilerSettings(qiskit=QiskitSettings(optimization_level=1)),
            "ionq",
            "ionq_harmony",
        ),
        (
            "qpeexact",
            "mapped",
            5,
            None,
            "qiskit",
            CompilerSettings(qiskit=QiskitSettings(optimization_level=1)),
            "ionq",
            "ionq_aria1",
        ),
        (
            "qpeexact",
            "mapped",
            5,
            None,
            "qiskit",
            CompilerSettings(qiskit=QiskitSettings(optimization_level=2)),
            "ionq",
            "ionq_aria1",
        ),
        (
            "qpeexact",
            "mapped",
            5,
            None,
            "qiskit",
            CompilerSettings(qiskit=QiskitSettings(optimization_level=1)),
            "oqc",
            "oqc_lucy",
        ),
        (
            "qpeinexact",
            3,
            4,
            None,
            "qiskit",
            CompilerSettings(qiskit=QiskitSettings(optimization_level=1)),
            "ibm",
            "ibm_washington",
        ),
        (
            "qpeinexact",
            3,
            4,
            None,
            "tket",
            CompilerSettings(tket=TKETSettings(placement="lineplacement")),
            "ibm",
            "ibm_washington",
        ),
        (
            "qpeinexact",
            3,
            4,
            None,
            "qiskit",
            CompilerSettings(qiskit=QiskitSettings(optimization_level=1)),
            "ibm",
            "ibm_montreal",
        ),
        (
            "qpeinexact",
            3,
            4,
            None,
            "tket",
            CompilerSettings(tket=TKETSettings(placement="graphplacement")),
            "ibm",
            "ibm_montreal",
        ),
        (
            "qpeinexact",
            3,
            4,
            None,
            "qiskit",
            CompilerSettings(qiskit=QiskitSettings(optimization_level=1)),
            "rigetti",
            "rigetti_aspen_m3",
        ),
        (
            "qpeinexact",
            3,
            4,
            None,
            "tket",
            CompilerSettings(tket=TKETSettings(placement="lineplacement")),
            "rigetti",
            "rigetti_aspen_m3",
        ),
        (
            "qpeinexact",
            3,
            4,
            None,
            "qiskit",
            CompilerSettings(qiskit=QiskitSettings(optimization_level=1)),
            "oqc",
            "oqc_lucy",
        ),
        (
            "qpeinexact",
            3,
            4,
            None,
            "tket",
            CompilerSettings(tket=TKETSettings(placement="graphplacement")),
            "oqc",
            "oqc_lucy",
        ),
        (
            "qpeinexact",
            3,
            4,
            None,
            "tket",
            CompilerSettings(tket=TKETSettings(placement="graphplacement")),
            "quantinuum",
            "quantinuum_h2",
        ),
        (
            "qpeinexact",
            3,
            4,
            None,
            "qiskit",
            CompilerSettings(qiskit=QiskitSettings(optimization_level=2)),
            "quantinuum",
            "quantinuum_h2",
        ),
        (
            "grover-noancilla",
            "alg",
            5,
            None,
            "qiskit",
            None,
            "",
            "",
        ),
        (
            "qwalk-noancilla",
            "alg",
            5,
            None,
            "qiskit",
            None,
            "",
            "",
        ),
        (
            "grover-v-chain",
            "alg",
            5,
            None,
            "qiskit",
            None,
            "",
            "",
        ),
        (
            "qwalk-v-chain",
            "alg",
            5,
            None,
            "qiskit",
            None,
            "",
            "",
        ),
        (
            "shor",
            "alg",
            None,
            "xsmall",
            "qiskit",
            None,
            "",
            "",
        ),
    ],
)
def test_get_benchmark(
    benchmark_name: str,
    level: str | int,
    circuit_size: int | None,
    benchmark_instance_name: str | None,
    compiler: str,
    compiler_settings: CompilerSettings | None,
    provider_name: str,
    device_name: str,
) -> None:
    """Test the creation of the benchmarks using the get_benchmark method."""
    qc = get_benchmark(
        benchmark_name,
        level,
        circuit_size,
        benchmark_instance_name,
        compiler,
        compiler_settings,
        provider_name,
        device_name,
    )
    assert qc.depth() > 0
    if provider_name and "oqc" not in provider_name:
        if compiler == "tket":
            qc = tk_to_qiskit(qc, replace_implicit_swaps=False)
        assert isinstance(qc, QuantumCircuit)
        for qc_instruction in qc.data:
            instruction = qc_instruction.operation
            gate_type = instruction.name
            provider = get_provider_by_name(provider_name)
            assert gate_type in provider.get_native_gates() or gate_type == "barrier"


def test_get_benchmark_faulty_parameters() -> None:
    """Test the get_benchmark method with faulty parameters."""
    match = "Selected benchmark is not supported. Valid benchmarks are"
    with pytest.raises(ValueError, match=match):
        get_benchmark("wrong_name", 2, 6)
    match = "Selected level must be in"
    with pytest.raises(ValueError, match=match):
        get_benchmark(  # type: ignore[call-overload]
            "qpeexact",
            8,
            "wrong_size",
            None,
            "qiskit",
            CompilerSettings(qiskit=QiskitSettings(optimization_level=1)),
            "rigetti",
            "rigetti_aspen_m3",
        )
    match = "circuit_size must be None or int for this benchmark."
    with pytest.raises(ValueError, match=match):
        get_benchmark(
            "dj",
            1,
            -1,
            None,
            "qiskit",
            CompilerSettings(qiskit=QiskitSettings(optimization_level=1)),
            "rigetti",
            "rigetti_aspen_m3",
        )

    match = "benchmark_instance_name must be defined for this benchmark."
    with pytest.raises(ValueError, match=match):
        get_benchmark(  # type: ignore[call-overload]
            "shor",
            1,
            3,
            2,
            "qiskit",
            CompilerSettings(qiskit=QiskitSettings(optimization_level=1)),
            "rigetti",
            "rigetti_aspen_m3",
        )

    match = "Selected compiler must be in"
    with pytest.raises(ValueError, match=match):
        get_benchmark(
            "qpeexact",
            1,
            3,
            None,
            "wrong_compiler",
            CompilerSettings(qiskit=QiskitSettings(optimization_level=1)),
            "rigetti",
            "rigetti_aspen_m3",
        )
    match = "compiler_settings must be of type CompilerSettings or None"
    with pytest.raises(ValueError, match=match):
        get_benchmark(  # type: ignore[call-overload]
            "qpeexact",
            1,
            3,
            None,
            "qiskit",
            "wrong_compiler_settings",
            "rigetti",
            "rigetti_aspen_m3",
        )
    match = "Selected provider_name must be in"
    with pytest.raises(ValueError, match=match):
        get_benchmark(
            "qpeexact",
            2,
            3,
            None,
            "qiskit",
            CompilerSettings(qiskit=QiskitSettings(optimization_level=1)),
            "wrong_gateset",
            "rigetti_aspen_m3",
        )
    match = "Selected device_name must be in"
    with pytest.raises(ValueError, match=match):
        get_benchmark(
            "qpeexact",
            3,
            3,
            None,
            "qiskit",
            CompilerSettings(qiskit=QiskitSettings(optimization_level=1)),
            "rigetti",
            "wrong_device",
        )


def test_configure_end(output_path: str) -> None:
    """Removes all temporarily created files while testing."""
    # delete all files in the test directory and the directory itself
    for f in Path(output_path).iterdir():
        f.unlink()
    Path(output_path).rmdir()


@pytest.mark.parametrize(
    "abstraction_level",
    [
        (1),
        (2),
        (3),
    ],
)
def test_saving_qasm_to_alternative_location_with_alternative_filename(
    abstraction_level: int,
) -> None:
    """Test saving the qasm file to an alternative location with an alternative filename."""
    directory = "."
    filename = "ae_test_qiskit"
    qc = get_benchmark("ae", abstraction_level, 5)
    assert qc
    res = qiskit_helper.get_mapped_level(
        qc,
        qc.num_qubits,
        IBMProvider.get_device("ibm_washington"),
        1,
        False,
        False,
        directory,
        filename,
    )
    assert res
    path = Path(directory) / Path(filename).with_suffix(".qasm")
    assert path.is_file()
    path.unlink()

    filename = "ae_test_tket"
    qc = get_benchmark("ae", abstraction_level, 7)
    assert qc
    res = tket_helper.get_mapped_level(
        qc,
        qc.num_qubits,
        IBMProvider.get_device("ibm_washington"),
        False,
        False,
        False,
        directory,
        filename,
    )
    assert res
    path = Path(directory) / Path(filename).with_suffix(".qasm")
    assert path.is_file()
    path.unlink()


def test_oqc_benchmarks() -> None:
    """Test the creation of benchmarks for the OQC devices."""
    qc = get_benchmark("ghz", 1, 5)
    directory = "."
    filename = "ghz_oqc"
    path = Path(directory) / Path(filename).with_suffix(".qasm")

    tket_helper.get_native_gates_level(
        qc,
        OQCProvider(),
        qc.num_qubits,
        file_precheck=False,
        return_qc=False,
        target_directory=directory,
        target_filename=filename,
    )

    assert QuantumCircuit.from_qasm_file(str(path))
    path.unlink()

    directory = "."
    filename = "ghz_oqc2"
    path = Path(directory) / Path(filename).with_suffix(".qasm")
    tket_helper.get_mapped_level(
        qc,
        qc.num_qubits,
        OQCProvider().get_device("oqc_lucy"),
        lineplacement=False,
        file_precheck=False,
        return_qc=False,
        target_directory=directory,
        target_filename=filename,
    )
    assert QuantumCircuit.from_qasm_file(str(path))
    path.unlink()
    directory = "."
    filename = "ghz_oqc3"
    path = Path(directory) / Path(filename).with_suffix(".qasm")
    qiskit_helper.get_native_gates_level(
        qc,
        OQCProvider(),
        qc.num_qubits,
        opt_level=1,
        file_precheck=False,
        return_qc=False,
        target_directory=directory,
        target_filename=filename,
    )
    assert QuantumCircuit.from_qasm_file(str(path))
    path.unlink()
    directory = "."
    filename = "ghz_oqc4"
    path = Path(directory) / Path(filename).with_suffix(".qasm")
    qiskit_helper.get_mapped_level(
        qc,
        qc.num_qubits,
        OQCProvider().get_device("oqc_lucy"),
        opt_level=1,
        file_precheck=False,
        return_qc=False,
        target_directory=directory,
        target_filename=filename,
    )

    assert QuantumCircuit.from_qasm_file(str(path))
    path.unlink()


def test_calc_supermarq_features() -> None:
    """Test the calculation of the supermarq features."""
    ghz_qc = get_benchmark("ghz", 1, 5)
    ghz_features = utils.calc_supermarq_features(ghz_qc)
    assert ghz_features.program_communication == 0.4
    assert ghz_features.entanglement_ratio == 0.8
    assert ghz_features.critical_depth == 1.0
    assert ghz_features.parallelism == 0.0

    empty_qc = QuantumCircuit(2)
    empty_features = utils.calc_supermarq_features(empty_qc)
    assert empty_features.parallelism == 0.0
    assert empty_features.entanglement_ratio == 0.0
    assert empty_features.critical_depth == 0.0
    assert empty_features.program_communication == 0.0

    dense_qc = QuantumCircuit(2)
    dense_qc.h([0, 1])
    dense_features = utils.calc_supermarq_features(dense_qc)
    assert dense_features.parallelism == 1.0
    assert dense_features.entanglement_ratio == 0.0
    assert dense_features.critical_depth == 0.0
    assert dense_features.program_communication == 0.0


def test_benchmark_generator() -> None:
    """Test the BenchmarkGenerator class."""
    generator = BenchmarkGenerator(qasm_output_path="test")
    assert generator.qasm_output_path == "test"
    assert generator.timeout > 0
    assert generator.cfg is not None


# This function is used to test the timeout watchers and needs two parameters since those values are logged when a timeout occurs.
def endless_loop(arg1: SampleObject, run_forever: bool) -> bool:  # noqa: ARG001
    """Endless loop necessary for testing the timeout watcher."""
    while run_forever:
        pass
    return True


class SampleObject:
    """Sample object for testing the timeout watcher."""

    def __init__(self, name: str) -> None:
        """Initialize the sample object."""
        self.name = name


def test_timeout_watchers() -> None:
    """Test the timeout watcher."""
    timeout = 1
    if sys.platform == "win32":
        with pytest.warns(RuntimeWarning, match="Timeout is not supported on Windows."):
            timeout_watcher(endless_loop, timeout, [SampleObject("test"), False])
    else:
        assert not timeout_watcher(endless_loop, timeout, [SampleObject("test"), True])
        assert timeout_watcher(endless_loop, timeout, [SampleObject("test"), False])


def test_get_module_for_benchmark() -> None:
    """Test the get_module_for_benchmark function."""
    for benchmark in utils.get_supported_benchmarks():
        assert utils.get_module_for_benchmark(benchmark.split("-")[0]) is not None


def test_benchmark_helper_shor() -> None:
    """Testing the Shor benchmarks."""
    shor_instances = ["xsmall", "small", "medium", "large", "xlarge"]
    for elem in shor_instances:
        res_shor = shor.get_instance(elem)
        assert res_shor


def test_tket_mapped_circuit_qubit_number() -> None:
    """Test the number of qubits in the tket-mapped circuit."""
    qc = get_benchmark("ghz", 1, 5)
    res = tket_helper.get_mapped_level(
        qc,
        qc.num_qubits,
        IBMProvider().get_device("ibm_washington"),
        True,
        file_precheck=False,
        return_qc=True,
    )
    assert isinstance(res, pytket.Circuit)
    assert res.n_qubits == 127


def test_validate_input() -> None:
    """Test the _validate_input() method for various edge cases."""
    # Case 1: to_be_factored_number (N) < 3.
    with pytest.raises(ValueError, match=r"N must have value >= 3, was 2"):
        shor.create_circuit(2, 2)

    # Case 2: a < 2.
    with pytest.raises(ValueError, match=r"a must have value >= 2, was 1"):
        shor.create_circuit(15, 1)

    # Case 3: N is even (and thus not odd).
    with pytest.raises(ValueError, match=r"The input needs to be an odd integer greater than 1."):
        shor.create_circuit(4, 3)

    # Case 4: a >= N.
    with pytest.raises(ValueError, match=r"The integer a needs to satisfy a < N and gcd\(a, N\) = 1."):
        shor.create_circuit(15, 15)

    # Case 5: gcd(a, N) != 1 (for example, N=15 and a=6, since gcd(15,6)=3).
    with pytest.raises(ValueError, match=r"The integer a needs to satisfy a < N and gcd\(a, N\) = 1."):
        shor.create_circuit(15, 6)

    # Case 6: Valid input (should not raise any exception).
    try:
        shor.create_circuit(15, 2)
    except ValueError as e:
        pytest.fail(f"Unexpected ValueError raised for valid input: {e}")


def test_create_ae_circuit_with_invalid_qubit_number() -> None:
    """Testing the minimum number of qubits in the amplitude estimation circuit."""
    with pytest.raises(ValueError, match=r"Number of qubits must be at least 2 \(1 evaluation \+ 1 target\)."):
        get_benchmark("ae", 1, 1)<|MERGE_RESOLUTION|>--- conflicted
+++ resolved
@@ -40,19 +40,11 @@
     qpeexact,
     qpeinexact,
     qwalk,
-<<<<<<< HEAD
     randomcircuit,
     shor,
     vqerealamprandom,
     vqesu2random,
     vqetwolocalrandom,
-=======
-    random,
-    realamprandom,
-    shor,
-    su2random,
-    twolocalrandom,
->>>>>>> 6502ddb3
     wstate,
 )
 from mqt.bench.devices import IBMProvider, OQCProvider, get_available_providers, get_provider_by_name
@@ -101,17 +93,10 @@
         (qpeexact, 3, True),
         (qpeinexact, 3, True),
         (qwalk, 3, False),
-<<<<<<< HEAD
         (randomcircuit, 3, True),
         (vqerealamprandom, 3, True),
         (vqesu2random, 3, True),
         (vqetwolocalrandom, 3, True),
-=======
-        (random, 3, True),
-        (realamprandom, 3, True),
-        (su2random, 3, True),
-        (twolocalrandom, 3, True),
->>>>>>> 6502ddb3
         (wstate, 3, True),
         (shor, 3, False),
     ],
@@ -179,17 +164,10 @@
         (qpeexact, 3, True),
         (qpeinexact, 3, True),
         (qwalk, 3, False),
-<<<<<<< HEAD
         (randomcircuit, 3, True),
         (vqerealamprandom, 3, True),
         (vqesu2random, 3, True),
         (vqetwolocalrandom, 3, True),
-=======
-        (random, 3, True),
-        (realamprandom, 3, True),
-        (su2random, 3, True),
-        (twolocalrandom, 3, True),
->>>>>>> 6502ddb3
         (wstate, 3, True),
     ],
 )
