--- conflicted
+++ resolved
@@ -94,14 +94,8 @@
             calibration.t2[qubit] = oqc_calibration["properties"]["one_qubit"][str(qubit)]["T2"] * 1e-6
 
         for qubit1, qubit2 in device.coupling_map:
-<<<<<<< HEAD
-            calibration.two_qubit_gate_fidelity[(qubit1, qubit2)] = {
-                gate: oqc_calibration["properties"]["two_qubit"][f"{qubit1}-{qubit2}"]["fECR"] for gate in ["ecr"]
-            }
-=======
             calibration.two_qubit_gate_fidelity[(qubit1, qubit2)] = dict.fromkeys(
-                ["ecr"], oqc_calibration["properties"]["two_qubit"][f"{qubit1}-{qubit2}"]["fCX"]
+                ["ecr"], oqc_calibration["properties"]["two_qubit"][f"{qubit1}-{qubit2}"]["fECR"]
             )
->>>>>>> d5401a96
         device.calibration = calibration
         return device